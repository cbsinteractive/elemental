--- conflicted
+++ resolved
@@ -36,11 +36,8 @@
         self.server_ip = server_ip
         self.user = user
         self.api_key = api_key
-<<<<<<< HEAD
         self.timeout = timeout
-=======
         self.session = requests.Session()
->>>>>>> e213f487
 
     def generate_headers(self, url=""):
         # Generate headers according to how users create ElementalLive class
@@ -69,14 +66,9 @@
     def send_request(self, http_method, url, headers, body="", timeout=None):
         # Send request according to different methods
         try:
-<<<<<<< HEAD
             timeout = timeout or self.timeout
-            response = requests.request(
+            response = self.session.request(
                 method=http_method, url=url, data=body, headers=headers, timeout=timeout)
-=======
-            response = self.session.request(
-                method=http_method, url=url, data=body, headers=headers)
->>>>>>> e213f487
 
         except requests.exceptions.RequestException as e:
             raise InvalidRequest(f"{http_method}: {url} failed\n{e}")
