--- conflicted
+++ resolved
@@ -178,15 +178,10 @@
         devices_headers = self.generate_headers(devices_url)
         devices = self.send_request(
             http_method="GET", url=devices_url, headers=devices_headers)
-<<<<<<< HEAD
-        print(devices.text)
-        device_info = xmltodict.parse(devices.text)['device']
-=======
         device_info = xmltodict.parse(devices.text)['device']
         devices_in_use = self.find_devices_in_use()
         device_info['availability'] = (device_info['device_name']
                                        not in devices_in_use)
->>>>>>> c2882e5e
         device_info.pop('@href')
         return dict(device_info)
 
