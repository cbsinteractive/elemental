--- conflicted
+++ resolved
@@ -78,14 +78,8 @@
                 f"{response.status_code}\n{response.text}")
         return response
 
-<<<<<<< HEAD
     def create_event(self, event_name, encoder_input_id, timecode_source,
-                     destination_uri, secondary_destination_uri=None):
-=======
-    def create_event(self, options, timeout=None):
-
-        # Initiate url
->>>>>>> 96125c00
+                     destination_uri, secondary_destination_uri=None, timeout=None):
         url = f'{self.server_ip}/live_events'
         xml = read_template('qvbr_mediastore.xml')
         template = Template(xml)
@@ -97,13 +91,7 @@
             secondary_destination_uri=secondary_destination_uri)
         headers = self.generate_headers(url)
         response = self.send_request(
-<<<<<<< HEAD
-            http_method="POST", url=url, headers=headers, body=body)
-=======
             http_method="POST", url=url, headers=headers, body=body, timeout=timeout)
-
-        # Find newly created event id
->>>>>>> 96125c00
         xml_root = ET.fromstring(response.content)
         ids = xml_root.findall('id')
         event_id = ids[0].text
